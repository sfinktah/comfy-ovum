[project]
name = "ovum"
description = "An assorted reliquary of nodes: mismatched, stubborn, and deliberately indistinct; they do what is required; do not ask for particulars."
<<<<<<< HEAD
version = "1.0.140"
=======
version = "1.0.137"
>>>>>>> 54bf25b2
license = {file = "LICENSE"}
dependencies = ["markdown-it-py", "aiohttp", "numpy", "pillow", "braceexpand", "requests"]

[project.urls]
Repository = "https://github.com/sfinktah/comfy-ovum"
#  Used by Comfy Registry https://registry.comfy.org

[tool.comfy]
PublisherId = "sfinktah"
DisplayName = "comfy-ovum"
Icon = "https://avatars.githubusercontent.com/u/4650770"
includes = []<|MERGE_RESOLUTION|>--- conflicted
+++ resolved
@@ -1,11 +1,7 @@
 [project]
 name = "ovum"
 description = "An assorted reliquary of nodes: mismatched, stubborn, and deliberately indistinct; they do what is required; do not ask for particulars."
-<<<<<<< HEAD
-version = "1.0.140"
-=======
-version = "1.0.137"
->>>>>>> 54bf25b2
+version = "1.0.141"
 license = {file = "LICENSE"}
 dependencies = ["markdown-it-py", "aiohttp", "numpy", "pillow", "braceexpand", "requests"]
 
